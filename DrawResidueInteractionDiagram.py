--- conflicted
+++ resolved
@@ -38,13 +38,8 @@
     data_frame.dropna(axis=0, how='all', inplace=True)
 
     # omit first cell which contains 'Res'
-<<<<<<< HEAD
-    residues_decomp_table = data_frame.columns[:]
-    
-=======
     residues_decomp_table = data_frame.index
 
->>>>>>> 2c860d76
     return data_frame, residues_decomp_table
 
 
