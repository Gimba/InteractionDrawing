--- conflicted
+++ resolved
@@ -82,10 +82,6 @@
     # remove rows not containing any energy values
     data_frame.dropna(axis=0, how='all', inplace=True)
 
-<<<<<<< HEAD
-    # omit first cell which contains 'Res'
-=======
->>>>>>> 0ae107a5
     residues_decomp_table = data_frame.index
 
     return data_frame, residues_decomp_table
